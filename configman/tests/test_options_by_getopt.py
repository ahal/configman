import unittest

import configman.config_manager as config_manager
from configman.config_exceptions import NotAnOptionError


class TestCase(unittest.TestCase):

    def test_OptionsByGetOpt_basics(self):
        source = ['a', 'b', 'c']
        o = config_manager.GetoptValueSource(source)
        self.assertEqual(o.argv_source, source)
        o = config_manager.GetoptValueSource(argv_source=source)
        self.assertEqual(o.argv_source, source)

    def test_OptionsByGetOpt_get_values(self):
        c = config_manager.ConfigurationManager(
          manager_controls=False,
          use_config_files=False,
          auto_help=False,
          argv_source=[]
        )

        source = ['--limit', '10']
        o = config_manager.GetoptValueSource(source)
        self.assertEqual(o.get_values(c, True), {})
        self.assertRaises(NotAnOptionError,
                          o.get_values, c, False)

        c.option_definitions.add_option('limit', default=0)
        self.assertEqual(o.get_values(c, False), {'limit': '10'})
        self.assertEqual(o.get_values(c, True), {'limit': '10'})

    def test_OptionsByGetOpt_getopt_with_ignore(self):
        function = config_manager.GetoptValueSource.getopt_with_ignore
        args = ['a', 'b', 'c']
        o, a = function(args, '', [])
        self.assertEqual(o, [])
        self.assertEqual(a, args)
        args = ['-a', '14', '--fred', 'sally', 'ethel', 'dwight']
        o, a = function(args, '', [])
        self.assertEqual([], o)
        self.assertEqual(a, args)
        args = ['-a', '14', '--fred', 'sally', 'ethel', 'dwight']
        o, a = function(args, 'a:', [])
        self.assertEqual(o, [('-a', '14')])
        self.assertEqual(a, ['--fred', 'sally', 'ethel', 'dwight'])
        args = ['-a', '14', '--fred', 'sally', 'ethel', 'dwight']
        o, a = function(args, 'a', ['fred='])
        self.assertEqual(o, [('-a', ''), ('--fred', 'sally')])
        self.assertEqual(a, ['14', 'ethel', 'dwight'])

    def test_overlay_config_5(self):
        """test namespace definition w/getopt"""
        n = config_manager.Namespace()
        n.add_option('a', 1, doc='the a')
        n.b = 17
<<<<<<< HEAD
        n.c = config_manager.Option(name='c', doc='the c', default=False)
        g = config_manager.GetoptValueSource(argv_source=['--a', '2', '--c'])
=======
        n.add_option('c', False, doc='the c')
        g = config_manager.OptionsByGetopt(argv_source=['--a', '2', '--c'])
>>>>>>> 9d8937dd
        c = config_manager.ConfigurationManager([n], [g],
                                    manager_controls=False,
                                    use_config_files=False,
                                    auto_help=False,
                                    argv_source=[])
        self.assertEqual(c.option_definitions.a, n.a)
        self.assertTrue(isinstance(c.option_definitions.b,
                                   config_manager.Option))
        self.assertEqual(c.option_definitions.a.value, 2)
        self.assertEqual(c.option_definitions.b.value, 17)
        self.assertEqual(c.option_definitions.b.default, 17)
        self.assertEqual(c.option_definitions.b.name, 'b')
        self.assertEqual(c.option_definitions.c.name, 'c')
        self.assertEqual(c.option_definitions.c.value, True)

    def test_overlay_config_6(self):
        """test namespace definition w/getopt"""
        n = config_manager.Namespace()
        n.add_option('a', doc='the a', default=1)
        n.b = 17
        n.c = config_manager.Namespace()
<<<<<<< HEAD
        n.c.extra = config_manager.Option(name='extra', short_form='e',
                                          doc='the x', default=3.14159)
        g = config_manager.GetoptValueSource(
=======
        n.c.add_option('extra', doc='the x', default=3.14159, short_form='e')
        g = config_manager.OptionsByGetopt(
>>>>>>> 9d8937dd
          argv_source=['--a', '2', '--c.extra', '11.0']
        )
        c = config_manager.ConfigurationManager([n], [g],
                                    manager_controls=False,
                                    use_config_files=False,
                                    auto_help=False)
        self.assertEqual(c.option_definitions.a, n.a)
        self.assertEqual(type(c.option_definitions.b), config_manager.Option)
        self.assertEqual(c.option_definitions.a.value, 2)
        self.assertEqual(c.option_definitions.b.value, 17)
        self.assertEqual(c.option_definitions.b.default, 17)
        self.assertEqual(c.option_definitions.b.name, 'b')
        self.assertEqual(c.option_definitions.c.extra.name, 'extra')
        self.assertEqual(c.option_definitions.c.extra.doc, 'the x')
        self.assertEqual(c.option_definitions.c.extra.default, 3.14159)
        self.assertEqual(c.option_definitions.c.extra.value, 11.0)

    def test_overlay_config_6a(self):
        """test namespace w/getopt w/short form"""
        n = config_manager.Namespace()
        n.add_option('a', 1, doc='the a')
        n.b = 17
        n.c = config_manager.Namespace()
<<<<<<< HEAD
        n.c.extra = config_manager.Option(
          name='extra',
          short_form='e',
          doc='the x',
          default=3.14159
        )
        g = config_manager.GetoptValueSource(
=======
        n.c.add_option('extra', 3.14159, 'the x', short_form='e')
        g = config_manager.OptionsByGetopt(
>>>>>>> 9d8937dd
          argv_source=['--a', '2', '-e', '11.0']
        )
        c = config_manager.ConfigurationManager([n], [g],
                                    manager_controls=False,
                                    use_config_files=False,
                                    auto_help=False)
        self.assertEqual(c.option_definitions.a, n.a)
        self.assertEqual(type(c.option_definitions.b), config_manager.Option)
        self.assertEqual(c.option_definitions.a.value, 2)
        self.assertEqual(c.option_definitions.b.value, 17)
        self.assertEqual(c.option_definitions.b.default, 17)
        self.assertEqual(c.option_definitions.b.name, 'b')
        self.assertEqual(c.option_definitions.c.extra.name, 'extra')
        self.assertEqual(c.option_definitions.c.extra.doc, 'the x')
        self.assertEqual(c.option_definitions.c.extra.default, 3.14159)
        self.assertEqual(c.option_definitions.c.extra.value, 11.0)<|MERGE_RESOLUTION|>--- conflicted
+++ resolved
@@ -55,13 +55,8 @@
         n = config_manager.Namespace()
         n.add_option('a', 1, doc='the a')
         n.b = 17
-<<<<<<< HEAD
-        n.c = config_manager.Option(name='c', doc='the c', default=False)
+        n.add_option('c', False, doc='the c')
         g = config_manager.GetoptValueSource(argv_source=['--a', '2', '--c'])
-=======
-        n.add_option('c', False, doc='the c')
-        g = config_manager.OptionsByGetopt(argv_source=['--a', '2', '--c'])
->>>>>>> 9d8937dd
         c = config_manager.ConfigurationManager([n], [g],
                                     manager_controls=False,
                                     use_config_files=False,
@@ -83,14 +78,8 @@
         n.add_option('a', doc='the a', default=1)
         n.b = 17
         n.c = config_manager.Namespace()
-<<<<<<< HEAD
-        n.c.extra = config_manager.Option(name='extra', short_form='e',
-                                          doc='the x', default=3.14159)
+        n.c.add_option('extra', doc='the x', default=3.14159, short_form='e')
         g = config_manager.GetoptValueSource(
-=======
-        n.c.add_option('extra', doc='the x', default=3.14159, short_form='e')
-        g = config_manager.OptionsByGetopt(
->>>>>>> 9d8937dd
           argv_source=['--a', '2', '--c.extra', '11.0']
         )
         c = config_manager.ConfigurationManager([n], [g],
@@ -114,18 +103,8 @@
         n.add_option('a', 1, doc='the a')
         n.b = 17
         n.c = config_manager.Namespace()
-<<<<<<< HEAD
-        n.c.extra = config_manager.Option(
-          name='extra',
-          short_form='e',
-          doc='the x',
-          default=3.14159
-        )
+        n.c.add_option('extra', 3.14159, 'the x', short_form='e')
         g = config_manager.GetoptValueSource(
-=======
-        n.c.add_option('extra', 3.14159, 'the x', short_form='e')
-        g = config_manager.OptionsByGetopt(
->>>>>>> 9d8937dd
           argv_source=['--a', '2', '-e', '11.0']
         )
         c = config_manager.ConfigurationManager([n], [g],
