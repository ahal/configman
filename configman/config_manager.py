#!/usr/bin/env python

import re
import sys
import os
import collections
import json
import inspect
import os.path

import converters as conv
import config_exceptions as exc
import value_sources

import def_sources

#==============================================================================
# for convenience define some external symbols here
from option import Option
from dotdict import DotDict
from namespace import Namespace
from value_sources.for_getopt import GetoptValueSource
from value_sources.for_conf import ConfValueSource
from value_sources.for_ini import IniValueSource


#==============================================================================
class RequiredConfig(object):
    #--------------------------------------------------------------------------
    @classmethod
    def get_required_config(cls):
        result = {}
        for a_class in cls.__mro__:
            try:
                result.update(a_class.required_config)
            except AttributeError:
                pass
        return result

    #--------------------------------------------------------------------------
    def config_assert(self, config):
        for a_parameter in self.required_config.keys():
            assert a_parameter in config, \
                   '%s missing from config' % a_parameter


#==============================================================================
class ConfigurationManager(object):

    #--------------------------------------------------------------------------
    def __init__(self,
                 definition_source_list=None,
                 values_source_list=None,
                 argv_source=None,
                 use_config_files=True,
                 use_auto_help=True,
                 manager_controls=True,
                 quit_after_admin=True,
                 options_banned_from_help=None,
                 ):
        # instead of allowing mutables as default keyword argument values...
        if definition_source_list is None:
            definition_source_list = []
        if values_source_list is None:
            values_source_list = []
        if argv_source is None:
            argv_source = sys.argv[1:]
        if options_banned_from_help is None:
            options_banned_from_help = ['_application']


        self.option_definitions = Namespace()
        self.definition_source_list = definition_source_list
        if values_source_list:
            self.custom_values_source = True
            self.values_source_list = value_sources.wrap(values_source_list)
        else:
            self.custom_values_source = False
            command_line_options = GetoptValueSource(argv_source=argv_source)
            self.values_source_list = [os.environ,
                                       command_line_options,
                                      ]
<<<<<<< HEAD
        self.use_auto_help = use_auto_help
        self.help_done = False
        self.admin_tasks_done = False
        self.manager_controls = manager_controls
=======
        self.help = False
        admin_tasks_done = False
>>>>>>> 9d8937dd
        self.manager_controls_list = ['help', '_write', 'config_path',
                                      '_application']
        self.options_banned_from_help = options_banned_from_help

<<<<<<< HEAD
        if self.use_auto_help:
=======
        if auto_help:
>>>>>>> 9d8937dd
            self.setup_auto_help()
        if manager_controls:
            self.setup_manager_controls()

        for a_definition_source in self.definition_source_list:
            def_sources.setup_definitions(a_definition_source,
                                          self.option_definitions)

        # first pass to get classes & config path - ignore bad options
        self.overlay_settings(ignore_mismatches=True)

        # read config files
        if use_config_files and not self.custom_values_source:
            self.read_config_files()
            # second pass to include config file values - ignore bad options
            self.values_source_list = [self.ini_source,
                                       self.conf_source,
                                       self.json_source,
                                       os.environ,
                                       command_line_options]
            self.overlay_settings(ignore_mismatches=True)

        # walk tree expanding class options
        self.walk_expanding_class_options()

        # third pass to get values - complain about bad options
        self.overlay_settings(ignore_mismatches=False)

<<<<<<< HEAD
        if self.use_auto_help and self.get_option_by_name('help').value:
            self.output_summary()
            self.help_done = True
            self.admin_tasks_done = True
=======
        if auto_help and self.get_option_by_name('help').value:
            self.output_summary()
            self.help = True
            admin_tasks_done = True
>>>>>>> 9d8937dd

        if manager_controls and self.get_option_by_name('_write').value:
            self.write_config()
            admin_tasks_done = True

        if quit_after_admin and admin_tasks_done:
            exit()

    #--------------------------------------------------------------------------
    def read_config_files(self):
        # try ini file
        try:
            app = self.get_option_by_name('_application')
            application_name = app.value.app_name
        except (AttributeError, KeyError):
            self.ini_source = None
            self.conf_source = None
            self.json_source = None
            return
        path = self.get_option_by_name('config_path').value
        file_name = os.path.join(path, '%s.ini' % application_name)
        self.ini_source = IniValueSource(file_name)
        # try conf file
        file_name = os.path.join(path, '%s.conf' % application_name)
        self.conf_source = ConfValueSource(file_name)
        # try json file
        file_name = os.path.join(path, '%s.json' % application_name)
        try:
            with open(file_name) as j_file:
                self.json_source = json.load(j_file)
        except IOError:
            self.json_source = {}

    #--------------------------------------------------------------------------
    def walk_expanding_class_options(self, source=None):
        if source is None:
            source = self.option_definitions
        expanded_keys = []
        expansions_were_done = True
        while expansions_were_done:
            expansions_were_done = False
            # can't use iteritems in loop, we're changing the dict
            for key, val in source.items():
                if isinstance(val, Namespace):
                    self.walk_expanding_class_options(val)
                elif (key not in expanded_keys and
                        (inspect.isclass(val.value) or
                         inspect.ismodule(val.value))):
                    expanded_keys.append(key)
                    expansions_were_done = True
                    try:
                        for o_key, o_val in \
                                val.value.get_required_config().iteritems():
                            source.__setattr__(o_key, o_val)
                    except AttributeError:
                        pass  # there are no required_options for this class
                else:
                    pass  # don't need to touch other types of Options
            self.overlay_settings(ignore_mismatches=True)

    #--------------------------------------------------------------------------
    def setup_auto_help(self):
        help_option = Option(name='help', doc='print this', default=False)
        self.definition_source_list.append({'help': help_option})

    #--------------------------------------------------------------------------
    def setup_manager_controls(self):
        manager_options = Namespace()
        manager_options._write = Option(name='_write',
                                        doc='write config file to stdout '
                                            '(conf, ini, json)',
                                        default=None,
                                        )
        #manager_options._quit = Option(name='_quit',
                                       #doc='quit after doing admin commands',
                                       #default=False)
        manager_options.config_path = Option(name='config_path',
                                                 doc='path for config file '
                                                     '(not the filename)',
                                                 default='./')
        self.definition_source_list.append(manager_options)

    #--------------------------------------------------------------------------
    def overlay_settings(self, ignore_mismatches=True):
        for a_settings_source in self.values_source_list:
            if isinstance(a_settings_source, collections.Mapping):
                self.overlay_config_recurse(a_settings_source,
                                            ignore_mismatches=True)
            elif a_settings_source:
                options = a_settings_source.get_values(self,
                                        ignore_mismatches=ignore_mismatches)
                self.overlay_config_recurse(options,
                                        ignore_mismatches=ignore_mismatches)

    #--------------------------------------------------------------------------
    def overlay_config_recurse(self, source, destination=None, prefix='',
                                ignore_mismatches=True):
        if destination is None:
            destination = self.option_definitions
        for key, val in source.items():
            try:
                sub_destination = destination
                for subkey in key.split('.'):
                    sub_destination = sub_destination[subkey]
            except KeyError:
                if ignore_mismatches:
                    continue
                if key == subkey:
                    raise exc.NotAnOptionError('%s is not an option' % key)
                raise exc.NotAnOptionError('%s subpart %s is not an option' %
                                       (key, subkey))
            except TypeError:
                pass
            if isinstance(sub_destination, Namespace):
                self.overlay_config_recurse(val, sub_destination,
                                            prefix=('%s.%s' % (prefix, key)))
            else:
                sub_destination.set_value(val)

    #--------------------------------------------------------------------------
    def walk_config_copy_values(self, source, destination):
        for key, val in source.items():
            value_type = type(val)
            if value_type == Option:
                destination[key] = val.value
            elif value_type == Namespace:
                destination[key] = d = DotDict()
                self.walk_config_copy_values(val, d)

    #--------------------------------------------------------------------------
    @staticmethod
    def option_sort(x_tuple):
        key, val = x_tuple
        if isinstance(val, Namespace):
            return 'zzzzzzzzzzz%s' % key
        else:
            return key

    #--------------------------------------------------------------------------
    def walk_config(self, source=None, prefix=''):
        if source == None:
            source = self.option_definitions
        options_list = source.items()
        options_list.sort(key=ConfigurationManager.option_sort)
        for key, val in options_list:
            qualified_key = '%s%s' % (prefix, key)
            value_type = type(val)
            if value_type == Option:
                yield qualified_key, key, val
            elif value_type == Namespace:
                yield qualified_key, key, val
                new_prefix = '%s%s.' % (prefix, key)
                for xqkey, xkey, xval in self.walk_config(val, new_prefix):
                    yield xqkey, xkey, xval

    #--------------------------------------------------------------------------
    def get_config(self):
        config = DotDict()
        self.walk_config_copy_values(self.option_definitions, config)
        return config

    #get definition from classes in defaults

    #--------------------------------------------------------------------------
    def get_option_by_name(self, name):
        source = self.option_definitions
        for sub_name in name.split('.'):
            candidate = source[sub_name]
            if isinstance(candidate, Option):
                return candidate
            else:
                source = candidate
        raise exc.NotAnOptionError('%s is not a known option name' % name)

    #--------------------------------------------------------------------------
    def get_option_names(self, source=None, names=None, prefix=''):
        if not source:
            source = self.option_definitions
        if names is None:
            names = []
        for key, val in source.items():
            if isinstance(val, Namespace):
                new_prefix = '%s%s.' % (prefix, key)
                self.get_option_names(val, names, new_prefix)
            else:
                names.append("%s%s" % (prefix, key))
        return names

    #--------------------------------------------------------------------------
    def get_options(self, source=None, options=None, prefix=''):
        if not source:
            source = self.option_definitions
        if options is None:
            options = []
        for key, val in source.items():
            if isinstance(val, Namespace):
                new_prefix = '%s%s.' % (prefix, key)
                self.get_options(val, options, new_prefix)
            else:
                options.append(("%s%s" % (prefix, key), val))
        return options

    #--------------------------------------------------------------------------
    def output_summary(self,
                       output_stream=sys.stdout,
                       output_template="--{name}\n\t\t{doc} (default: "
                                       "{default})",
                       bool_output_template="--{name}\n\t\t{doc}",
                       short_form_template="\t-{short_form}, ",
                       no_short_form_template="\t    ",
                       block_password=True):
        """outputs the list of acceptable commands.  This is useful as the
        output of the 'help' option or usage.

        Parameters:
          outputStream: where to send the output
          sortOption: 0 - sort by the single character option
                      1 - sort by the long option
          with_parameters_template: a string template for
          outputing options that have parameters from the long form onward
          outputTemplateForOptionsWithoutParameters: a string template for
          outputing options that have no parameters from the long form onward
          short_form_template: a string template for the first
          part of a listing where there is a single letter form of the command
          outputTemplatePrefixForNo: a string template for the first part of a
          listing where there is no single letter form of the command
        """
        try:
            app = self.get_option_by_name('_application')
            try:
                print >> output_stream, "%s %s" % (app.value.app_name,
                                                   app.value.app_version)
            except AttributeError, x:
                pass
            try:
                print >> output_stream, app.value.app_doc
            except AttributeError:
                pass
        except KeyError:
            pass  # there is no _application class
        names_list = self.get_option_names()
        names_list.sort()
        for x in names_list:
            if x in self.options_banned_from_help:
                continue
            option = self.get_option_by_name(x)
            if option.short_form:
                prefix = short_form_template
            else:
                prefix = no_short_form_template
            if isinstance(option.value, bool):
                template = bool_output_template
            else:
                template = output_template
            output_parameters = option.__dict__.copy()
            output_parameters['name'] = x
            if output_parameters['doc'] == None:
                output_parameters['doc'] = 'no documentation available'
            if block_password and 'password' in option.name.lower():
                output_parameters['default'] = '********'
                output_parameters['value'] = '********'
            template = '%s%s' % (prefix, template)
            # in the following line, we want the default to show the values
            # that have been read it from config files.  In other words,
            # we want to show the user what the values will be if they
            # make no further action
            try:
                value = output_parameters['value']
                type_of_value = type(value)
                converter_function = conv.to_string_converters[type_of_value]
                output_parameters['default'] = converter_function(value)
            except KeyError:
                output_parameters['default'] = output_parameters['value']
            print >> output_stream, template.format(**output_parameters)

    #--------------------------------------------------------------------------
    def write_config(self):
        config_file_type = self.get_option_by_name('_write').value
        if config_file_type not in ('conf', 'ini', 'json'):
            raise Exception('unknown config file type')
        app = self.get_option_by_name('_application')
        try:
            app_name = app.value.app_name
        except AttributeError:
            app_name = 'unknown-app'
        config_file_name = os.sep.join(
            [self.get_option_by_name('config_path').value,
             '%s.%s' % (app_name, config_file_type)])
        with open(config_file_name, 'w') as f:
            if config_file_type == 'conf':
                self.write_conf(output_stream=f,
                                block_password=False)
            elif config_file_type == 'ini':
                self.write_ini(output_stream=f,
                               block_password=False)
            elif config_file_type == 'json':
                self.write_json(output_stream=f,
                                block_password=False)

    #--------------------------------------------------------------------------
    def option_value_str(self, an_option):
        if an_option.value is None:
            return ''
        try:
            converter = conv.to_string_converters[type(an_option.value)]
            s = converter(an_option.value)
        except KeyError:
            if not isinstance(an_option.value, basestring):
                s = unicode(an_option.value)
            else:
                s = an_option.value
        if an_option.from_string_converter in conv.converters_requiring_quotes:
            s = "'''%s'''" % s
        return s

    #--------------------------------------------------------------------------
    def write_conf(self,
                   output_stream=sys.stdout,
                   block_password=True,
                   comments=True):
        for qkey, key, val in self.walk_config(self.option_definitions):
            if qkey in self.manager_controls_list:
                continue
            if isinstance(val, Option):
                if comments:
                    print >> output_stream, '# name:', qkey
                    print >> output_stream, '# doc:', val.doc
                    print >> output_stream, '# converter:', \
                        conv.classes_and_functions_to_str(
                                                     val.from_string_converter)
                if block_password and re.findall(r'\bpassword',
                                                 val.name, re.I):
                    print >> output_stream, '%s=********\n' % qkey
                else:
                    val_str = self.option_value_str(val)
                    print >> output_stream, '%s=%s\n' % (qkey, val_str)
            else:
                print >> output_stream, '#%s' % ('-' * 79)
                print >> output_stream, '# %s - %s\n' % (key, val._doc)

    #--------------------------------------------------------------------------
    def write_ini(self,
                  output_stream=sys.stdout,
                  block_password=True):
        print >> output_stream, '[top_level]'
        for qkey, key, val in self.walk_config(self.option_definitions):
            if qkey in self.manager_controls_list:
                continue
            if isinstance(val, Namespace):
                print >> output_stream, '[%s]' % key
                print >> output_stream, '# %s\n' % val._doc
            else:
                print >> output_stream, '# name:', qkey
                print >> output_stream, '# doc:', val.doc
                print >> output_stream, '# converter:', \
                   conv.classes_and_functions_to_str(val.from_string_converter)
                if block_password and 'password' in val.name.lower():
                    print >> output_stream, '%s=********\n' % key
                else:
                    val_str = self.option_value_str(val)
                    print >> output_stream, '%s=%s\n' % (key, val_str)

    #--------------------------------------------------------------------------
    def str_safe_option_definitions(self, source=None, destination=None):
        """ creats a string only dictionary of the option definitions"""
        if source is None:
            source = self.option_definitions
        if destination is None:
            destination = DotDict()
        try:
            for key, val in source.items():
                if key in self.manager_controls_list:
                    continue
                if key.startswith('__'):
                    continue  # ignore these
                val_type = type(val)
                if val_type == Option:
                    destination[key] = d = DotDict(val.__dict__.copy())
                    for attr in ['default', 'value', 'from_string_converter']:
                        try:
                            attr_type = type(d[attr])
                            f = conv.to_string_converters[attr_type]
                            d[attr] = f(d[attr])
                        except KeyError:
                            pass
                elif isinstance(val, collections.Mapping):
                    # this is a namespace
                    destination[key] = d = DotDict()
                    self.str_safe_option_definitions(val, d)
                else:
                    pass
        except AttributeError:
            pass
        return destination

    #--------------------------------------------------------------------------
    def write_json(self,
                   output_stream=sys.stdout,
                   block_password=True):
        json_dict = self.str_safe_option_definitions()
        json_str = json.dumps(json_dict)
        print >> output_stream, json_str

    #--------------------------------------------------------------------------
    def log_config(self, logger):
        app = self.get_option_by_name('_application')
        try:
            logger.info("app_name: %s", app.value.app_name)
            logger.info("app_version: %s", app.value.app_version)
        except AttributeError:
            pass
        logger.info("current configuration:")
        config = [(qkey, val.value) for qkey, key, val in
                                      self.walk_config(self.option_definitions)
                                    if qkey not in self.manager_controls_list
                                       and not isinstance(val, Namespace)]
        config.sort()
        for key, val in config:
            if 'password' in key.lower():
                logger.info('%s: *********', key)
            else:
                try:
                    logger.info('%s: %s', key,
                                conv.to_string_converters[type(key)](val))
                except KeyError:
                    logger.info('%s: %s', key, val)


def new_configuration(configurationModule=None,
                      applicationName=None,
                     ):
    definition_source = []
    if configurationModule:
        definition_source.append(configurationModule)
    config_manager = ConfigurationManager(definition_source,
                                          auto_help=True,
                                          application_name=applicationName)
    return config_manager.get_config()<|MERGE_RESOLUTION|>--- conflicted
+++ resolved
@@ -80,24 +80,15 @@
             self.values_source_list = [os.environ,
                                        command_line_options,
                                       ]
-<<<<<<< HEAD
         self.use_auto_help = use_auto_help
         self.help_done = False
         self.admin_tasks_done = False
         self.manager_controls = manager_controls
-=======
-        self.help = False
-        admin_tasks_done = False
->>>>>>> 9d8937dd
         self.manager_controls_list = ['help', '_write', 'config_path',
                                       '_application']
         self.options_banned_from_help = options_banned_from_help
 
-<<<<<<< HEAD
         if self.use_auto_help:
-=======
-        if auto_help:
->>>>>>> 9d8937dd
             self.setup_auto_help()
         if manager_controls:
             self.setup_manager_controls()
@@ -126,17 +117,10 @@
         # third pass to get values - complain about bad options
         self.overlay_settings(ignore_mismatches=False)
 
-<<<<<<< HEAD
         if self.use_auto_help and self.get_option_by_name('help').value:
             self.output_summary()
             self.help_done = True
             self.admin_tasks_done = True
-=======
-        if auto_help and self.get_option_by_name('help').value:
-            self.output_summary()
-            self.help = True
-            admin_tasks_done = True
->>>>>>> 9d8937dd
 
         if manager_controls and self.get_option_by_name('_write').value:
             self.write_config()
